--- conflicted
+++ resolved
@@ -492,52 +492,29 @@
                     expanded=False,
                 )
 
-<<<<<<< HEAD
-    @st.dialog("Quiz généré par l'IA 🎓", width="large")
-    def generate_quiz(self, topic):
-=======
+
+    
     @st.dialog("Quiz", width="large")
     def generate_quiz(self):
->>>>>>> b9d7f4c1
         """
         Génère un quiz avec des questions sur le sujet donné, sans recharger l'application à chaque interaction.
-        
-        Args:
-            topic (str): Sujet du quiz.
-        """
-<<<<<<< HEAD
-        quiz, result = st.columns([3, 1])
-        user_answers = {}
-
-        # Génération des questions du quiz
-        response = st.session_state["LLM"](
-            provider=st.session_state["AI_provider"],
-            model=st.session_state["AI_model"],
-            temperature=st.session_state["AI_temperature"],
-            prompt_type="quizz",
-            message=topic
-        )
-        
-        # Convertir la réponse en format JSON et vérifier sa validité
-        try:
-            quiz_data = convert_to_json(response["response"])
-            if not isinstance(quiz_data, list):
-                raise ValueError("Une erreur est survenue. Réessayez ultérieurement.")
-        except Exception as e:
-            st.error(f"Erreur : {str(e)}")
-            return
-
-        with quiz:
-            # Affichage des questions du quiz dans un formulaire
-            with st.form(key="quiz_form", clear_on_submit=False):
-=======
-        # Paramètre pour le nombre de questions
-        nb_questions = st.slider("Nombre de questions", min_value=1, max_value=10, value=5, step=1, key="nb_questions")
-
-        if st.button("Créer le quiz", icon=":material/edit_note:"):
-            quiz, result = st.columns([3, 1])
-            user_answers = {}
-
+        """
+
+        # Initialisation des variables de session pour éviter les erreurs
+        if "quiz_data" not in st.session_state:
+            st.session_state["quiz_data"] = None
+        if "quiz_answers" not in st.session_state:
+            st.session_state["quiz_answers"] = {}
+        if "quiz_submitted" not in st.session_state:
+            st.session_state["quiz_submitted"] = False
+
+        # Sélection du nombre de questions avec un slider dans le formulaire
+        with st.form(key="quiz_setup_form"):
+            nb_questions = st.slider("Nombre de questions", min_value=1, max_value=10, value=5, step=1)
+            generate_quiz_button = st.form_submit_button("Créer le quiz", type="primary")
+
+        # Vérification si on doit générer un quiz
+        if generate_quiz_button:
             with st.spinner("Création du quiz..."):
                 # Génération des questions du quiz
                 response = st.session_state["LLM"](
@@ -545,72 +522,83 @@
                     model="mistral-large-latest",
                     temperature=0.7,
                     prompt_type="quizz",
-                    message_history=st.session_state["chats"][self.selected_chat],
+                    message_history=st.session_state["chats"].get(self.selected_chat, []),
                     nb_questions=nb_questions
                 )
-                print(response["response"])
+
+            # Vérification du format de la réponse
+            try:
                 quiz_data = convert_to_json(response["response"])
+                if not isinstance(quiz_data, list):
+                    raise ValueError("Une erreur est survenue. Réessayez ultérieurement.")
+            except Exception as e:
+                st.error(f"Erreur : {str(e)}")
+                st.stop()
+
+            # Stocker le quiz dans session_state
+            st.session_state["quiz_data"] = quiz_data
+            st.session_state["quiz_answers"] = {}
+            st.session_state["quiz_submitted"] = False
+
+        # Si un quiz est présent, afficher les questions
+        if st.session_state["quiz_data"] is not None:
+            quiz, result = st.columns([3, 1])
 
             with quiz:
-                # Vérifier que les données sont correctes
-                if not isinstance(quiz_data, list):
-                    st.error("La création du quiz a échoué. Veuillez réessayer.", key=":material/error:")
-                    return
-
-                # Affichage des questions du quiz
->>>>>>> b9d7f4c1
-                for idx, question_data in enumerate(quiz_data):
-                    st.subheader(f"Question {idx + 1}")
-                    st.write(question_data["question"])
-
-                    options = question_data["options"]
-                    user_answers[idx] = st.radio(
-                        "Choisissez une réponse :",
-                        options=options,
-<<<<<<< HEAD
-                        index=0,  # Définir un index par défaut pour éviter les erreurs
-                        key=f"question_{idx}"
+                with st.form(key="quiz_form"):
+                    for idx, question_data in enumerate(st.session_state["quiz_data"]):
+                        st.subheader(f"Question {idx + 1}")
+                        st.write(question_data["question"])
+
+                        options = question_data["options"]
+                        st.session_state["quiz_answers"][idx] = st.radio(
+                            "Choisissez une réponse :",
+                            options=options,
+                            index=0,
+                            key=f"question_{idx}"
+                        )
+
+                    # Désactiver le bouton après soumission
+                    submit_button = st.form_submit_button(
+                        "Soumettre mes réponses",
+                        disabled=st.session_state["quiz_submitted"]
                     )
 
-                # Soumettre les réponses via le formulaire
-                submit_button = st.form_submit_button("Soumettre mes réponses")
-                
-                if submit_button:
-                    score, total, results = self.evaluate_quiz(quiz_data, user_answers)
-                    with result:
-                        st.subheader("Résultats 📊")
-                        for res in results:
-                            if res["correct"]:
-                                st.success(f"✅ {res['question']} → {res['user_answer']}")
-                            else:
-                                st.error(f"❌ {res['question']} → {res['user_answer']} (Bonne réponse : {res['correct_answer']})")
-                        st.write(f"**Score final : {score} / {total}** 🎯")
-                        # pop ballons if score == total
-                        if score == total:
-                            st.balloons()
-
-                #[TEMP] add a button to load a new quiz
-
-
-=======
-                        index=0,  # Ajout d'un index par défaut pour éviter les erreurs
-                        key=f"question_{idx}"
-                    )
-
-                # Bouton pour soumettre les réponses
-                if st.button("Soumettre mes réponses"):
-                    score, total, results = self.evaluate_quiz(quiz_data, user_answers)
-
-                    with result:
-                        st.subheader("Résultats 📊")
-                        for res in results:
-                            if res["correct"]:
-                                st.success(f"✅ {res['question']} → {res['user_answer']}")
-                            else:
-                                st.error(f"❌ {res['question']} → {res['user_answer']} (Bonne réponse : {res['correct_answer']})")
->>>>>>> b9d7f4c1
-
-                        st.write(f"**Score final : {score} / {total}** 🎯")
+                    if submit_button:
+                        score, total, results = self.evaluate_quiz(st.session_state["quiz_data"], st.session_state["quiz_answers"])
+                        st.session_state["quiz_results"] = results
+                        st.session_state["quiz_score"] = score
+                        st.session_state["quiz_total"] = total
+                        st.session_state["quiz_submitted"] = True
+
+        # Affichage des résultats une fois les réponses soumises
+        if st.session_state["quiz_submitted"]:
+            with result:
+                st.subheader("Résultats 📊")
+                for res in st.session_state["quiz_results"]:
+                    if res["correct"]:
+                        st.success(f"✅ {res['question']} → {res['user_answer']}")
+                    else:
+                        st.error(f"❌ {res['question']} → {res['user_answer']} (Bonne réponse : {res['correct_answer']})")
+
+                st.write(f"**Score final : {st.session_state['quiz_score']} / {st.session_state['quiz_total']}** 🎯")
+
+                if st.session_state["quiz_score"] == st.session_state["quiz_total"]:
+                    st.balloons()
+
+        # Bouton pour recommencer un quiz sans fermer le dialogue
+        if st.session_state["quiz_submitted"]:
+            if st.button("Nouveau quiz"):
+                # Réinitialiser les variables du quiz sans fermer la boîte de dialogue
+                st.session_state["quiz_data"] = None
+                st.session_state["quiz_answers"] = {}
+                st.session_state["quiz_results"] = None
+                st.session_state["quiz_score"] = None
+                st.session_state["quiz_total"] = None
+                st.session_state["quiz_submitted"] = False
+
+
+
 
     def evaluate_quiz(self, quiz_data, user_answers):
         """
