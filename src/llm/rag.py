--- conflicted
+++ resolved
@@ -187,18 +187,15 @@
                 "provenant d'un recherche sur Wikipedia "
                 f"afin de te donner des informations sur le sujet : {wiki_summary}."
             )
-<<<<<<< HEAD
         elif type=="quizz":
-            prompt = (
+            context_prompt = (
                 "Tu es une intelligence artificielle spécialisée dans l'éducation. "
                 f"Génère un quiz avec 5 questions à choix multiples sur le sujet suivant : {message}. "
                 "Pour chaque question, fournis un dictionnaire JSON avec les clés suivantes : "
                 "'question' (texte de la question), 'options' (liste de 4 options), "
                 "'answer' (réponse correcte). Ne donne que le JSON en retour."
             )
-=======
-
->>>>>>> 02f0e150
+
         return [
             {"role": "system", "content": history_prompt},
             {"role": "system", "content": context_prompt},
